--- conflicted
+++ resolved
@@ -63,13 +63,8 @@
         bytes32 poolId,
         address recipient,
         IVault.JoinPoolRequest memory request
-<<<<<<< HEAD
-    ) external payable rebalance(poolId, request.assets) {
+    ) external payable rebalance(poolId, request.assets, new uint256[](request.assets.length)) {
         getVault().joinPool{ value: msg.value }(poolId, msg.sender, recipient, request);
-=======
-    ) external payable rebalance(poolId, request.assets, new uint256[](request.assets.length)) {
-        vault.joinPool{ value: msg.value }(poolId, msg.sender, recipient, request);
->>>>>>> 07e51df4
 
         // Send back to the sender any remaining ETH value
         if (address(this).balance > 0) {
@@ -80,16 +75,10 @@
     function exitPool(
         bytes32 poolId,
         address payable recipient,
-<<<<<<< HEAD
-        IVault.ExitPoolRequest memory request
-    ) external rebalance(poolId, request.assets) {
-        getVault().exitPool(poolId, msg.sender, recipient, request);
-=======
         IVault.ExitPoolRequest memory request,
         uint256[] memory minCashBalances
     ) external rebalance(poolId, request.assets, minCashBalances) {
-        vault.exitPool(poolId, msg.sender, recipient, request);
->>>>>>> 07e51df4
+        getVault().exitPool(poolId, msg.sender, recipient, request);
     }
 
     function _ensureCashBalance(
