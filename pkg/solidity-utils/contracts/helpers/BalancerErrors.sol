--- conflicted
+++ resolved
@@ -145,24 +145,16 @@
     uint256 internal constant CALLER_IS_NOT_LBP_OWNER = 328;
     uint256 internal constant PRICE_RATE_OVERFLOW = 329;
     uint256 internal constant INVALID_JOIN_EXIT_KIND_WHILE_SWAPS_DISABLED = 330;
-<<<<<<< HEAD
-    uint256 internal constant WEIGHT_CHANGE_RATE_TOO_HIGH = 331;
-    uint256 internal constant WEIGHT_CHANGE_TIMELOCK = 332;
-    uint256 internal constant LOWER_GREATER_THAN_UPPER_TARGET = 333;
-    uint256 internal constant UPPER_TARGET_TOO_HIGH = 334;
-    uint256 internal constant UNHANDLED_BY_LINEAR_POOL = 335;
-    uint256 internal constant OUT_OF_TARGET_RANGE = 336;
-=======
-    uint256 internal constant WEIGHT_CHANGE_TOO_FAST = 331;
-    uint256 internal constant LOWER_GREATER_THAN_UPPER_TARGET = 332;
-    uint256 internal constant UPPER_TARGET_TOO_HIGH = 333;
-    uint256 internal constant UNHANDLED_BY_LINEAR_POOL = 334;
-    uint256 internal constant OUT_OF_TARGET_RANGE = 335;
-    uint256 internal constant UNHANDLED_EXIT_KIND = 336;
-    uint256 internal constant UNAUTHORIZED_EXIT = 337;
-    uint256 internal constant MAX_MANAGEMENT_SWAP_FEE_PERCENTAGE = 338;
-    uint256 internal constant UNHANDLED_BY_INVESTMENT_POOL = 339;
->>>>>>> 29a55111
+    uint256 internal constant LOWER_GREATER_THAN_UPPER_TARGET = 331;
+    uint256 internal constant UPPER_TARGET_TOO_HIGH = 332;
+    uint256 internal constant UNHANDLED_BY_LINEAR_POOL = 333;
+    uint256 internal constant OUT_OF_TARGET_RANGE = 334;
+    uint256 internal constant UNHANDLED_EXIT_KIND = 335;
+    uint256 internal constant UNAUTHORIZED_EXIT = 336;
+    uint256 internal constant MAX_MANAGEMENT_SWAP_FEE_PERCENTAGE = 337;
+    uint256 internal constant UNHANDLED_BY_INVESTMENT_POOL = 338;
+    uint256 internal constant WEIGHT_CHANGE_RATE_TOO_HIGH = 339;
+    uint256 internal constant WEIGHT_CHANGE_TIMELOCK = 340;
 
     // Lib
     uint256 internal constant REENTRANCY = 400;
