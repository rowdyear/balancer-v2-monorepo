import { ethers } from 'hardhat';
import { expect } from 'chai';
<<<<<<< HEAD
import { BigNumber, ContractTransaction } from 'ethers';
import { fp, pct } from '@balancer-labs/v2-helpers/src/numbers';
import { MINUTE, DAY, advanceTime, currentTimestamp } from '@balancer-labs/v2-helpers/src/time';
=======
import { BigNumber } from 'ethers';
import { bn, fp, pct } from '@balancer-labs/v2-helpers/src/numbers';
import { MINUTE, DAY, advanceTime, currentTimestamp, WEEK } from '@balancer-labs/v2-helpers/src/time';
>>>>>>> 29a55111
import * as expectEvent from '@balancer-labs/v2-helpers/src/test/expectEvent';

import TokenList from '@balancer-labs/v2-helpers/src/models/tokens/TokenList';
import { MAX_UINT256, ZERO_ADDRESS } from '@balancer-labs/v2-helpers/src/constants';
import Vault from '@balancer-labs/v2-helpers/src/models/vault/Vault';
import WeightedPool from '@balancer-labs/v2-helpers/src/models/pools/weighted/WeightedPool';
import { WeightedPoolType } from '@balancer-labs/v2-helpers/src/models/pools/weighted/types';
import { expectEqualWithError } from '@balancer-labs/v2-helpers/src/test/relativeError';
import { expectBalanceChange } from '@balancer-labs/v2-helpers/src/test/tokenBalance';
import { SignerWithAddress } from '@nomiclabs/hardhat-ethers/dist/src/signer-with-address';
import { InvestmentPoolEncoder, SwapKind } from '@balancer-labs/balancer-js';

import { range } from 'lodash';

describe('InvestmentPool', function () {
  let allTokens: TokenList;
  let poolTokens: TokenList;
  let tooManyWeights: BigNumber[];
  let owner: SignerWithAddress, other: SignerWithAddress;
  let pool: WeightedPool;

  before('setup signers', async () => {
    [, owner, other] = await ethers.getSigners();
  });

  const MAX_TOKENS = 50;
  const TOKEN_COUNT = 20;

  const POOL_SWAP_FEE_PERCENTAGE = fp(0.01);
  const POOL_MANAGEMENT_SWAP_FEE_PERCENTAGE = fp(0.7);
  const WEIGHTS = range(10000, 10000 + MAX_TOKENS); // These will be normalized to weights that are close to each other, but different

  const poolWeights: BigNumber[] = Array(TOKEN_COUNT).fill(fp(1 / TOKEN_COUNT)); //WEIGHTS.slice(0, TOKEN_COUNT).map(fp);
  const initialBalances = Array(TOKEN_COUNT).fill(fp(1));
  let sender: SignerWithAddress;

  sharedBeforeEach('deploy tokens', async () => {
    allTokens = await TokenList.create(MAX_TOKENS + 1, { sorted: true, varyDecimals: true });
    tooManyWeights = Array(allTokens.length).fill(fp(0.01));
    poolTokens = allTokens.subset(20);
    await poolTokens.mint({ to: [other], amount: fp(200) });
  });

  describe('weights and scaling factors', () => {
    for (const numTokens of range(2, MAX_TOKENS + 1)) {
      context(`with ${numTokens} tokens`, () => {
        let tokens: TokenList;

        sharedBeforeEach('deploy pool', async () => {
          tokens = allTokens.subset(numTokens);

          pool = await WeightedPool.create({
            poolType: WeightedPoolType.INVESTMENT_POOL,
            tokens,
            weights: WEIGHTS.slice(0, numTokens),
            swapFeePercentage: POOL_SWAP_FEE_PERCENTAGE,
            managementSwapFeePercentage: POOL_MANAGEMENT_SWAP_FEE_PERCENTAGE,
          });
        });

        it('sets token weights', async () => {
          const normalizedWeights = await pool.getNormalizedWeights();

          for (let i = 0; i < numTokens; i++) {
            expectEqualWithError(normalizedWeights[i], pool.normalizedWeights[i], 0.0000001);
          }
        });

        it('sets scaling factors', async () => {
          const poolScalingFactors = await pool.getScalingFactors();
          const tokenScalingFactors = tokens.map((token) => fp(10 ** (18 - token.decimals)));

          expect(poolScalingFactors).to.deep.equal(tokenScalingFactors);
        });
      });
    }
  });

  context('with invalid creation parameters', () => {
    it('fails with < 2 tokens', async () => {
      const params = {
        tokens: allTokens.subset(1),
        weights: [fp(0.3)],
        owner,
        poolType: WeightedPoolType.INVESTMENT_POOL,
      };
      await expect(WeightedPool.create(params)).to.be.revertedWith('MIN_TOKENS');
    });

    it('fails with > 100 tokens', async () => {
      const params = {
        tokens: allTokens,
        weights: tooManyWeights,
        owner,
        poolType: WeightedPoolType.INVESTMENT_POOL,
      };
      await expect(WeightedPool.create(params)).to.be.revertedWith('MAX_TOKENS');
    });

    it('fails with mismatched tokens/weights', async () => {
      const params = {
        tokens: allTokens.subset(20),
        weights: tooManyWeights,
        owner,
        poolType: WeightedPoolType.INVESTMENT_POOL,
      };
      await expect(WeightedPool.create(params)).to.be.revertedWith('INPUT_LENGTH_MISMATCH');
    });
  });

  context('when deployed from factory', () => {
    sharedBeforeEach('deploy pool', async () => {
      const params = {
        tokens: poolTokens,
        weights: poolWeights,
        owner,
        poolType: WeightedPoolType.INVESTMENT_POOL,
        fromFactory: true,
      };
      pool = await WeightedPool.create(params);
    });

    it('has zero asset managers', async () => {
      await poolTokens.asyncEach(async (token) => {
        const info = await pool.getTokenInfo(token);
        expect(info.assetManager).to.eq(ZERO_ADDRESS);
      });
    });
  });

  describe('with valid creation parameters', () => {
    context('when initialized with swaps disabled', () => {
      sharedBeforeEach('deploy pool', async () => {
        const params = {
          tokens: poolTokens,
          weights: poolWeights,
          owner,
          poolType: WeightedPoolType.INVESTMENT_POOL,
          swapEnabledOnStart: false,
        };
        pool = await WeightedPool.create(params);
      });

      it('swaps show disabled on start', async () => {
        expect(await pool.instance.getSwapEnabled()).to.be.false;
      });

      it('swaps are blocked', async () => {
        await expect(pool.swapGivenIn({ in: 1, out: 0, amount: fp(0.1) })).to.be.revertedWith('SWAPS_DISABLED');
      });
    });

    context('when initialized with swaps enabled', () => {
      sharedBeforeEach('deploy pool', async () => {
        const params = {
          tokens: poolTokens,
          weights: poolWeights,
          owner,
          poolType: WeightedPoolType.INVESTMENT_POOL,
          swapEnabledOnStart: true,
        };
        pool = await WeightedPool.create(params);
      });

      it('swaps show enabled on start', async () => {
        expect(await pool.instance.getSwapEnabled()).to.be.true;
      });

      it('swaps are not blocked', async () => {
        await pool.init({ from: owner, initialBalances });

        await expect(pool.swapGivenIn({ in: 1, out: 0, amount: fp(0.1) })).to.not.be.reverted;
      });

      it('sets token weights', async () => {
        const normalizedWeights = await pool.getNormalizedWeights();

        // Not exactly equal due to weight compression
        expect(normalizedWeights).to.equalWithError(pool.normalizedWeights, 0.0001);
      });

      it('stores the initial weights as a zero duration weight change', async () => {
        const { startTime, endTime, endWeights } = await pool.getGradualWeightUpdateParams();

        expect(startTime).to.equal(endTime);
        expect(endWeights).to.equalWithError(pool.normalizedWeights, 0.0001);
      });

      it('reverts when querying last invariant', async () => {
        await expect(pool.getLastInvariant()).to.be.revertedWith('UNHANDLED_BY_INVESTMENT_POOL');
      });

      it('reverts if swap hook caller is not the vault', async () => {
        await expect(
          pool.instance.onSwap(
            {
              kind: SwapKind.GivenIn,
              tokenIn: poolTokens.first.address,
              tokenOut: poolTokens.second.address,
              amount: 0,
              poolId: await pool.getPoolId(),
              lastChangeBlock: 0,
              from: other.address,
              to: other.address,
              userData: '0x',
            },
            0,
            0
          )
        ).to.be.revertedWith('CALLER_NOT_VAULT');
      });
    });
  });

  describe('permissioned actions', () => {
    describe('enable/disable swaps', () => {
      sharedBeforeEach('deploy pool', async () => {
        const params = {
          tokens: poolTokens,
          weights: poolWeights,
          owner,
          poolType: WeightedPoolType.INVESTMENT_POOL,
          swapEnabledOnStart: true,
        };
        pool = await WeightedPool.create(params);
      });

      context('when the sender is not the owner', () => {
        it('non-owners cannot disable swaps', async () => {
          await expect(pool.setSwapEnabled(other, false)).to.be.revertedWith('SENDER_NOT_ALLOWED');
        });
      });

      context('when the sender is the owner', () => {
        beforeEach('set sender to owner', () => {
          sender = owner;
        });

        sharedBeforeEach('initialize pool', async () => {
          await pool.init({ from: sender, initialBalances });
        });

        it('swaps can be enabled and disabled', async () => {
          await pool.setSwapEnabled(sender, false);
          expect(await pool.instance.getSwapEnabled()).to.be.false;

          await pool.setSwapEnabled(sender, true);
          expect(await pool.instance.getSwapEnabled()).to.be.true;
        });

        it('disabling swaps emits an event', async () => {
          const receipt = await pool.setSwapEnabled(sender, false);

          expectEvent.inReceipt(await receipt.wait(), 'SwapEnabledSet', {
            swapEnabled: false,
          });
        });

        it('enabling swaps emits an event', async () => {
          const receipt = await pool.setSwapEnabled(sender, true);

          expectEvent.inReceipt(await receipt.wait(), 'SwapEnabledSet', {
            swapEnabled: true,
          });
        });

        context('with swaps disabled', () => {
          sharedBeforeEach(async () => {
            await pool.setSwapEnabled(sender, false);
          });

          context('proportional joins/exits', () => {
            it('allows proportionate joins', async () => {
              const startingBpt = await pool.balanceOf(sender);

              const { amountsIn } = await pool.joinAllGivenOut({ from: sender, bptOut: startingBpt });

              const endingBpt = await pool.balanceOf(sender);
              expect(endingBpt).to.be.gt(startingBpt);
              expect(amountsIn).to.deep.equal(initialBalances);
            });

            it('allows proportional exits', async () => {
              const previousBptBalance = await pool.balanceOf(sender);
              const bptIn = pct(previousBptBalance, 0.8);

              await expect(pool.multiExitGivenIn({ from: sender, bptIn })).to.not.be.reverted;

              const newBptBalance = await pool.balanceOf(sender);
              expect(newBptBalance).to.equalWithError(pct(previousBptBalance, 0.2), 0.001);
            });
          });

          context('disproportionate joins/exits', () => {
            it('prevents disproportionate joins (single token)', async () => {
              const bptOut = await pool.balanceOf(sender);

              await expect(pool.joinGivenOut({ from: sender, bptOut, token: poolTokens.get(0) })).to.be.revertedWith(
                'INVALID_JOIN_EXIT_KIND_WHILE_SWAPS_DISABLED'
              );
            });

            it('prevents disproportionate exits (single token)', async () => {
              const previousBptBalance = await pool.balanceOf(sender);
              const bptIn = pct(previousBptBalance, 0.5);

              await expect(
                pool.singleExitGivenIn({ from: sender, bptIn, token: poolTokens.get(0) })
              ).to.be.revertedWith('INVALID_JOIN_EXIT_KIND_WHILE_SWAPS_DISABLED');
            });

            it('prevents disproportionate joins (multi token)', async () => {
              const amountsIn = [...initialBalances];
              amountsIn[0] = 0;

              await expect(pool.joinGivenIn({ from: sender, amountsIn })).to.be.revertedWith(
                'INVALID_JOIN_EXIT_KIND_WHILE_SWAPS_DISABLED'
              );
            });

            it('prevents disproportionate exits (multi token)', async () => {
              const amountsOut = [...initialBalances];
              // Make it disproportionate (though it will fail with this exit type even if it's technically proportionate)
              amountsOut[0] = 0;

              await expect(pool.exitGivenOut({ from: sender, amountsOut })).to.be.revertedWith(
                'INVALID_JOIN_EXIT_KIND_WHILE_SWAPS_DISABLED'
              );
            });
          });
        });
      });
    });

<<<<<<< HEAD
          describe('update weights gradually', () => {
            const UPDATE_DURATION = DAY * 3;
            const SHORT_UPDATE = MINUTE * 2;
            const LONG_DURATION = DAY * 90;
=======
    describe('update weights gradually', () => {
      sharedBeforeEach('deploy pool', async () => {
        const params = {
          tokens: poolTokens,
          weights: poolWeights,
          owner,
          poolType: WeightedPoolType.INVESTMENT_POOL,
          swapEnabledOnStart: true,
        };
        pool = await WeightedPool.create(params);
      });
>>>>>>> 29a55111

      const UPDATE_DURATION = DAY * 2;
      const SHORT_UPDATE = MINUTE * 2;

      context('when the sender is not the owner', () => {
        it('non-owners cannot update weights', async () => {
          const now = await currentTimestamp();

          await expect(pool.updateWeightsGradually(other, now, now, poolWeights)).to.be.revertedWith(
            'SENDER_NOT_ALLOWED'
          );
        });
      });

      context('when the sender is the owner', () => {
        beforeEach('set sender to owner', () => {
          sender = owner;
        });

        sharedBeforeEach('initialize pool', async () => {
          await pool.init({ from: sender, initialBalances });
        });

<<<<<<< HEAD
              it('fails if duration is less than the minimum', async () => {
                await expect(
                  pool.updateWeightsGradually(sender, now, now.add(SHORT_UPDATE), poolWeights)
                ).to.be.revertedWith('WEIGHT_CHANGE_RATE_TOO_HIGH');
              });
=======
        context('with invalid parameters', () => {
          let now: BigNumber;
>>>>>>> 29a55111

          sharedBeforeEach(async () => {
            now = await currentTimestamp();
          });

<<<<<<< HEAD
                await expect(
                  pool.updateWeightsGradually(sender, now, now.add(LONG_DURATION), badWeights)
                ).to.be.revertedWith('MIN_WEIGHT');
              });
=======
          it('fails if end weights are mismatched (too few)', async () => {
            await expect(pool.updateWeightsGradually(sender, now, now, WEIGHTS.slice(0, 1))).to.be.revertedWith(
              'INPUT_LENGTH_MISMATCH'
            );
          });
>>>>>>> 29a55111

          it('fails if the end weights are mismatched (too many)', async () => {
            await expect(pool.updateWeightsGradually(sender, now, now, [...WEIGHTS, fp(0.5)])).to.be.revertedWith(
              'INPUT_LENGTH_MISMATCH'
            );
          });

<<<<<<< HEAD
                await expect(
                  pool.updateWeightsGradually(sender, now, now.add(LONG_DURATION), badWeights)
                ).to.be.revertedWith('NORMALIZED_WEIGHT_INVARIANT');
              });
=======
          it('fails if start time > end time', async () => {
            await expect(pool.updateWeightsGradually(sender, now, now.sub(1), poolWeights)).to.be.revertedWith(
              'GRADUAL_UPDATE_TIME_TRAVEL'
            );
          });
>>>>>>> 29a55111

          it('fails if duration is less than the minimum', async () => {
            await expect(
              pool.updateWeightsGradually(sender, now, now.add(SHORT_UPDATE), poolWeights)
            ).to.be.revertedWith('WEIGHT_CHANGE_TOO_FAST');
          });

          it('fails with an end weight below the minimum', async () => {
            const badWeights = [...poolWeights];
            badWeights[2] = fp(0.005);

            await expect(
              pool.updateWeightsGradually(sender, now.add(100), now.add(WEEK), badWeights)
            ).to.be.revertedWith('MIN_WEIGHT');
          });

          it('fails with invalid normalized end weights', async () => {
            const badWeights = Array(poolWeights.length).fill(fp(0.6));

            await expect(
              pool.updateWeightsGradually(sender, now.add(100), now.add(WEEK), badWeights)
            ).to.be.revertedWith('NORMALIZED_WEIGHT_INVARIANT');
          });

          context('with start time in the past', () => {
            let now: BigNumber, startTime: BigNumber, endTime: BigNumber;
            const endWeights = [...poolWeights];

            sharedBeforeEach('updateWeightsGradually (start time in the past)', async () => {
              now = await currentTimestamp();
              // Start an hour in the past
              startTime = now.sub(MINUTE * 60);
              endTime = now.add(UPDATE_DURATION);
            });

            it('fast-forwards start time to present', async () => {
              await pool.updateWeightsGradually(owner, startTime, endTime, endWeights);
              const updateParams = await pool.getGradualWeightUpdateParams();

              // Start time should be fast-forwarded to now
              expect(updateParams.startTime).to.equal(await currentTimestamp());
            });
          });
        });

        context('with valid parameters (ongoing weight update)', () => {
          // startWeights must equal "weights" above - just not using fp to keep math simple
          const startWeights = [...poolWeights];
          const endWeights = [...poolWeights];

          // Now generate endWeights (first weight doesn't change)
          for (let i = 2; i < poolWeights.length; i++) {
            endWeights[i] = 0 == i % 2 ? startWeights[i].add(fp(0.02)) : startWeights[i].sub(fp(0.02));
          }

          function getEndWeights(pct: number): BigNumber[] {
            const intermediateWeights = Array<BigNumber>(poolWeights.length);

            for (let i = 0; i < poolWeights.length; i++) {
              if (startWeights[i] < endWeights[i]) {
                // Weight is increasing
                intermediateWeights[i] = startWeights[i].add(endWeights[i].sub(startWeights[i]).mul(pct).div(100));
              } else {
                // Weight is decreasing (or not changing)
                intermediateWeights[i] = startWeights[i].sub(startWeights[i].sub(endWeights[i]).mul(pct).div(100));
              }
            }

            return intermediateWeights;
          }

<<<<<<< HEAD
              let now, startTime: BigNumber, endTime: BigNumber;
              let tx: ContractTransaction;
              const START_DELAY = MINUTE * 10;
              const finalEndWeights = getEndWeights(100);
=======
          let now, startTime: BigNumber, endTime: BigNumber;
          const START_DELAY = MINUTE * 10;
          const finalEndWeights = getEndWeights(100);
>>>>>>> 29a55111

          sharedBeforeEach('updateWeightsGradually', async () => {
            now = await currentTimestamp();
            startTime = now.add(START_DELAY);
            endTime = startTime.add(UPDATE_DURATION);

<<<<<<< HEAD
                tx = await pool.updateWeightsGradually(owner, startTime, endTime, finalEndWeights);
              });

              it('updating weights emits an event', async () => {
                expectEvent.inReceipt(await tx.wait(), 'GradualWeightUpdateScheduled', {
                  startTime: startTime,
                  endTime: endTime,
                  // weights don't exactly match because of the compression
                });
              });

              it('enforces the timelock', async () => {
                await expect(
                  pool.updateWeightsGradually(owner, startTime, endTime, finalEndWeights)
                ).to.be.revertedWith('WEIGHT_CHANGE_TIMELOCK');
              });

              it('stores the params', async () => {
                const updateParams = await pool.getGradualWeightUpdateParams();
=======
            await pool.updateWeightsGradually(owner, startTime, endTime, finalEndWeights);
          });

          it('updating weights emits an event', async () => {
            const receipt = await pool.updateWeightsGradually(owner, startTime, endTime, finalEndWeights);

            expectEvent.inReceipt(await receipt.wait(), 'GradualWeightUpdateScheduled', {
              startTime: startTime,
              endTime: endTime,
              // weights don't exactly match because of the compression
            });
          });

          it('stores the params', async () => {
            const updateParams = await pool.getGradualWeightUpdateParams();
>>>>>>> 29a55111

            expect(updateParams.startTime).to.equalWithError(startTime, 0.001);
            expect(updateParams.endTime).to.equalWithError(endTime, 0.001);
            expect(updateParams.endWeights).to.equalWithError(finalEndWeights, 0.001);
          });

          it('gets start weights if called before the start time', async () => {
            const normalizedWeights = await pool.getNormalizedWeights();

            // Need to decrease precision
            expect(normalizedWeights).to.equalWithError(pool.normalizedWeights, 0.0001);
          });

          it('gets end weights if called after the end time', async () => {
            await advanceTime(endTime.add(MINUTE));
            const normalizedWeights = await pool.getNormalizedWeights();

            // Need to decrease precision
            expect(normalizedWeights).to.equalWithError(finalEndWeights, 0.0001);
          });

          for (let pct = 5; pct < 100; pct += 5) {
            it(`gets correct intermediate weights if called ${pct}% through`, async () => {
              await advanceTime(START_DELAY + (UPDATE_DURATION * pct) / 100);
              const normalizedWeights = await pool.getNormalizedWeights();

              // Need to decrease precision
              expect(normalizedWeights).to.equalWithError(getEndWeights(pct), 0.005);
            });
          }
        });
      });
    });

    describe('management fees', () => {
      let vault: Vault;
      const swapFeePercentage = fp(0.02);
      const managementSwapFeePercentage = fp(0.8);

      sharedBeforeEach('deploy pool', async () => {
        vault = await Vault.create();

        const params = {
          tokens: poolTokens,
          weights: poolWeights,
          owner,
          poolType: WeightedPoolType.INVESTMENT_POOL,
          swapEnabledOnStart: true,
          vault,
          swapFeePercentage,
          managementSwapFeePercentage,
        };
        pool = await WeightedPool.create(params);
      });

      sharedBeforeEach('initialize pool', async () => {
        await poolTokens.mint({ to: owner, amount: fp(100) });
        await poolTokens.approve({ from: owner, to: await pool.getVault() });
        await pool.init({ from: owner, initialBalances });
      });

      it('collected fees are initially zero', async () => {
        const fees = await pool.getCollectedManagementFees();

        expect(fees.tokenAddresses).to.deep.equal(poolTokens.addresses);
        expect(fees.amounts).to.deep.equal(new Array(poolTokens.length).fill(bn(0)));
      });

      it('collected fees are reported in the same order as in the vault', async () => {
        const { tokenAddresses: feeTokenAddresses } = await pool.getCollectedManagementFees();
        const { tokens: vaultTokenAddresses } = await vault.getPoolTokens(await pool.getPoolId());

        expect(feeTokenAddresses).to.deep.equal(vaultTokenAddresses);
      });

      describe('fee collection', () => {
        describe('swaps', () => {
          it('collects management fees on swaps given in', async () => {
            const singleSwap = {
              poolId: await pool.getPoolId(),
              kind: SwapKind.GivenIn,
              assetIn: poolTokens.first.address,
              assetOut: poolTokens.second.address,
              amount: fp(0.01),
              userData: '0x',
            };
            const funds = {
              sender: owner.address,
              fromInternalBalance: false,
              recipient: other.address,
              toInternalBalance: false,
            };
            const limit = 0; // Minimum amount out
            const deadline = MAX_UINT256;

            const expectedSwapFee = singleSwap.amount.mul(swapFeePercentage).div(fp(1));
            const expectedManagementFee = expectedSwapFee.mul(managementSwapFeePercentage).div(fp(1));

            await vault.instance.connect(owner).swap(singleSwap, funds, limit, deadline);

            const { amounts: actualFees } = await pool.getCollectedManagementFees();
            // The fee was charged in the first token (in)
            expect(actualFees[0]).to.be.equalWithError(expectedManagementFee, 0.001);
            expect(actualFees.filter((_, i) => i != 0)).to.be.zeros;
          });

          it('collects management fees on swaps given out', async () => {
            const singleSwap = {
              poolId: await pool.getPoolId(),
              kind: SwapKind.GivenOut,
              assetIn: poolTokens.second.address,
              assetOut: poolTokens.first.address,
              amount: fp(0.01),
              userData: '0x',
            };
            const funds = {
              sender: owner.address,
              fromInternalBalance: false,
              recipient: other.address,
              toInternalBalance: false,
            };
            const limit = MAX_UINT256; // Maximum amount in
            const deadline = MAX_UINT256;

            // Since this is a given out swap, we can only estimate the amount out, and then derive expected swap fees from
            // that. This require scaling balances, amounts, and then unscaling the amount in.
            const unscaledBalances = await pool.getBalances();
            const scalingFactors = await pool.getScalingFactors();
            const scaledBalances = unscaledBalances.map((balance, i) => balance.mul(scalingFactors[i]).div(fp(1)));
            const expectedScaledAmountIn = bn(
              await pool.estimateGivenOut(
                { in: 1, out: 0, amount: singleSwap.amount.mul(scalingFactors[0]).div(fp(1)) },
                scaledBalances
              )
            );
            const expectedAmountIn = expectedScaledAmountIn.mul(fp(1)).div(scalingFactors[1]);
            const expectedAmountInPlusSwapFee = expectedAmountIn.mul(fp(1)).div(fp(1).sub(swapFeePercentage));
            const expectedSwapFee = expectedAmountInPlusSwapFee.sub(expectedAmountIn);
            const expectedManagementFee = expectedSwapFee.mul(managementSwapFeePercentage).div(fp(1));

            await vault.instance.connect(owner).swap(singleSwap, funds, limit, deadline);

            const { amounts: actualFees } = await pool.getCollectedManagementFees();
            // The fee was charged in the second token (in)
            expect(actualFees[1]).to.be.equalWithError(expectedManagementFee, 0.001);
            expect(actualFees.filter((_, i) => i != 1)).to.be.zeros;
          });
        });

        describe('joins', () => {
          it('collects management fees on joinswap given in', async () => {
            const amountsIn = new Array(poolTokens.length).fill(bn(0));
            amountsIn[1] = fp(0.01);
            amountsIn[2] = fp(0.01);

            await pool.joinGivenIn({ from: owner, amountsIn });

            const { amounts: actualFees } = await pool.getCollectedManagementFees();
            // There should be non-zero collected fees on the second and third tokens
            expect(actualFees[1]).to.be.gt(0);
            expect(actualFees[2]).to.be.gt(0);
            expect(actualFees.filter((_, i) => i != 1 && i != 2)).to.be.zeros;
          });

          it('collects management fees on joinswap given out', async () => {
            await pool.joinGivenOut({ from: owner, bptOut: fp(0.5), token: 1 });

            const { amounts: actualFees } = await pool.getCollectedManagementFees();
            // There should be non-zero collected fees on the second token
            expect(actualFees[1]).to.be.gt(0);
            expect(actualFees.filter((_, i) => i != 1)).to.be.zeros;
          });

          it('does not collect management fees on proportional joins', async () => {
            await pool.joinAllGivenOut({ from: owner, bptOut: fp(0.5) });

            const { amounts: actualFees } = await pool.getCollectedManagementFees();
            expect(actualFees).to.be.zeros;
          });
        });

        describe('exits', () => {
          it('collects management fees on exitswap given in', async () => {
            const amountsOut = new Array(poolTokens.length).fill(bn(0));
            amountsOut[1] = fp(0.01);
            amountsOut[2] = fp(0.01);

            await pool.exitGivenOut({ from: owner, amountsOut });

            const { amounts: actualFees } = await pool.getCollectedManagementFees();
            // There should be non-zero collected fees on the second and third tokens
            expect(actualFees[1]).to.be.gt(0);
            expect(actualFees[2]).to.be.gt(0);
            expect(actualFees.filter((_, i) => i != 1 && i != 2)).to.be.zeros;
          });

          it('collects management fees on exitswap given in', async () => {
            await pool.singleExitGivenIn({ from: owner, bptIn: fp(0.1), token: 1 });

            const { amounts: actualFees } = await pool.getCollectedManagementFees();
            // There should be non-zero collected fees on the second token
            expect(actualFees[1]).to.be.gt(0);
            expect(actualFees.filter((_, i) => i != 1)).to.be.zeros;
          });

          it('does not collect management fees on proportional exits', async () => {
            await pool.multiExitGivenIn({ from: owner, bptIn: fp(0.1) });

            const { amounts: actualFees } = await pool.getCollectedManagementFees();
            expect(actualFees).to.be.zeros;
          });
        });

        it('accumulates management fees with existing ones', async () => {
          const singleSwap = {
            poolId: await pool.getPoolId(),
            kind: SwapKind.GivenIn,
            assetIn: poolTokens.first.address,
            assetOut: poolTokens.second.address,
            amount: fp(0.01),
            userData: '0x',
          };
          const funds = {
            sender: owner.address,
            fromInternalBalance: false,
            recipient: other.address,
            toInternalBalance: false,
          };
          const limit = 0; // Minimum amount out
          const deadline = MAX_UINT256;

          const expectedSwapFee = singleSwap.amount.mul(swapFeePercentage).div(fp(1));
          const expectedManagementFee = expectedSwapFee.mul(managementSwapFeePercentage).div(fp(1));

          // The swap fee depends exclusively on the amount in on swaps given in, so we can simply perform the same swap
          // twice and expect to get twice the expected amount of collected fees.

          await vault.instance.connect(owner).swap(singleSwap, funds, limit, deadline);
          await vault.instance.connect(owner).swap(singleSwap, funds, limit, deadline);

          const { amounts: actualFees } = await pool.getCollectedManagementFees();
          // The fee was charged in the first token (in)
          expect(actualFees[0]).to.be.equalWithError(expectedManagementFee.mul(2), 0.001);
          expect(actualFees.filter((_, i) => i != 0)).to.be.zeros;
        });
      });

      describe('collection by owner', () => {
        context('when the sender is not the owner', () => {
          it('reverts', async () => {
            await expect(pool.withdrawCollectedManagementFees(other)).to.be.revertedWith('SENDER_NOT_ALLOWED');
          });
        });

        context('when the sender is the owner', () => {
          beforeEach('set sender to owner', () => {
            sender = owner;
          });

          context('with collected fees', () => {
            let feeTokenSymbol: string;
            let managementFeeAmount: BigNumber;

            sharedBeforeEach('cause fees to be collected', async () => {
              const singleSwap = {
                poolId: await pool.getPoolId(),
                kind: SwapKind.GivenIn,
                assetIn: poolTokens.first.address,
                assetOut: poolTokens.second.address,
                amount: fp(0.01),
                userData: '0x',
              };
              const funds = {
                sender: owner.address,
                fromInternalBalance: false,
                recipient: other.address,
                toInternalBalance: false,
              };
              const limit = 0; // Minimum amount out
              const deadline = MAX_UINT256;

              await vault.instance.connect(owner).swap(singleSwap, funds, limit, deadline);

              const expectedSwapFee = singleSwap.amount.mul(swapFeePercentage).div(fp(1));
              managementFeeAmount = expectedSwapFee.mul(managementSwapFeePercentage).div(fp(1));
              feeTokenSymbol = pool.tokens.first.symbol; // Fees are collected in the token in
            });

            it('management fees can be collected to any account', async () => {
              await expectBalanceChange(() => pool.withdrawCollectedManagementFees(sender, other), poolTokens, {
                account: other,
                changes: {
                  [feeTokenSymbol]: managementFeeAmount,
                },
              });
            });

            it('collection emits an event', async () => {
              const expectedFees = new Array(poolTokens.length).fill(bn(0));
              expectedFees[poolTokens.findIndexBySymbol(feeTokenSymbol)] = managementFeeAmount;

              const receipt = await (await pool.withdrawCollectedManagementFees(sender, other)).wait();
              expectEvent.inReceipt(receipt, 'ManagementFeesCollected', {
                tokens: poolTokens.addresses,
                amounts: expectedFees,
              });
            });

            it('reverts if the vault is called directly', async () => {
              await expect(
                vault.instance.connect(sender).exitPool(await pool.getPoolId(), sender.address, other.address, {
                  assets: poolTokens.addresses,
                  minAmountsOut: new Array(poolTokens.length).fill(bn(0)),
                  userData: InvestmentPoolEncoder.exitForManagementFees(),
                  toInternalBalance: false,
                })
              ).to.be.revertedWith('UNAUTHORIZED_EXIT');
            });

            context('after collection', () => {
              sharedBeforeEach('collect fees', async () => {
                await pool.withdrawCollectedManagementFees(sender, other);
              });

              it('there are no collected fees', async () => {
                const { amounts: fees } = await pool.getCollectedManagementFees();
                expect(fees).to.be.zeros;
              });
            });

            context('while swaps are disabled', () => {
              sharedBeforeEach('disable swaps', async () => {
                await pool.setSwapEnabled(sender, false);
              });

              it('management fees can be collected', async () => {
                await expectBalanceChange(() => pool.withdrawCollectedManagementFees(sender, other), poolTokens, {
                  account: other,
                  changes: {
                    [feeTokenSymbol]: managementFeeAmount,
                  },
                });
              });
            });
          });
        });
      });
    });
  });
});<|MERGE_RESOLUTION|>--- conflicted
+++ resolved
@@ -1,14 +1,8 @@
 import { ethers } from 'hardhat';
 import { expect } from 'chai';
-<<<<<<< HEAD
-import { BigNumber, ContractTransaction } from 'ethers';
-import { fp, pct } from '@balancer-labs/v2-helpers/src/numbers';
-import { MINUTE, DAY, advanceTime, currentTimestamp } from '@balancer-labs/v2-helpers/src/time';
-=======
 import { BigNumber } from 'ethers';
 import { bn, fp, pct } from '@balancer-labs/v2-helpers/src/numbers';
-import { MINUTE, DAY, advanceTime, currentTimestamp, WEEK } from '@balancer-labs/v2-helpers/src/time';
->>>>>>> 29a55111
+import { MINUTE, advanceTime, currentTimestamp, WEEK } from '@balancer-labs/v2-helpers/src/time';
 import * as expectEvent from '@balancer-labs/v2-helpers/src/test/expectEvent';
 
 import TokenList from '@balancer-labs/v2-helpers/src/models/tokens/TokenList';
@@ -343,12 +337,6 @@
       });
     });
 
-<<<<<<< HEAD
-          describe('update weights gradually', () => {
-            const UPDATE_DURATION = DAY * 3;
-            const SHORT_UPDATE = MINUTE * 2;
-            const LONG_DURATION = DAY * 90;
-=======
     describe('update weights gradually', () => {
       sharedBeforeEach('deploy pool', async () => {
         const params = {
@@ -360,9 +348,8 @@
         };
         pool = await WeightedPool.create(params);
       });
->>>>>>> 29a55111
-
-      const UPDATE_DURATION = DAY * 2;
+
+      const UPDATE_DURATION = WEEK;
       const SHORT_UPDATE = MINUTE * 2;
 
       context('when the sender is not the owner', () => {
@@ -384,33 +371,18 @@
           await pool.init({ from: sender, initialBalances });
         });
 
-<<<<<<< HEAD
-              it('fails if duration is less than the minimum', async () => {
-                await expect(
-                  pool.updateWeightsGradually(sender, now, now.add(SHORT_UPDATE), poolWeights)
-                ).to.be.revertedWith('WEIGHT_CHANGE_RATE_TOO_HIGH');
-              });
-=======
         context('with invalid parameters', () => {
           let now: BigNumber;
->>>>>>> 29a55111
 
           sharedBeforeEach(async () => {
             now = await currentTimestamp();
           });
 
-<<<<<<< HEAD
-                await expect(
-                  pool.updateWeightsGradually(sender, now, now.add(LONG_DURATION), badWeights)
-                ).to.be.revertedWith('MIN_WEIGHT');
-              });
-=======
           it('fails if end weights are mismatched (too few)', async () => {
             await expect(pool.updateWeightsGradually(sender, now, now, WEIGHTS.slice(0, 1))).to.be.revertedWith(
               'INPUT_LENGTH_MISMATCH'
             );
           });
->>>>>>> 29a55111
 
           it('fails if the end weights are mismatched (too many)', async () => {
             await expect(pool.updateWeightsGradually(sender, now, now, [...WEIGHTS, fp(0.5)])).to.be.revertedWith(
@@ -418,23 +390,16 @@
             );
           });
 
-<<<<<<< HEAD
-                await expect(
-                  pool.updateWeightsGradually(sender, now, now.add(LONG_DURATION), badWeights)
-                ).to.be.revertedWith('NORMALIZED_WEIGHT_INVARIANT');
-              });
-=======
           it('fails if start time > end time', async () => {
             await expect(pool.updateWeightsGradually(sender, now, now.sub(1), poolWeights)).to.be.revertedWith(
               'GRADUAL_UPDATE_TIME_TRAVEL'
             );
           });
->>>>>>> 29a55111
 
           it('fails if duration is less than the minimum', async () => {
             await expect(
               pool.updateWeightsGradually(sender, now, now.add(SHORT_UPDATE), poolWeights)
-            ).to.be.revertedWith('WEIGHT_CHANGE_TOO_FAST');
+            ).to.be.revertedWith('WEIGHT_CHANGE_RATE_TOO_HIGH');
           });
 
           it('fails with an end weight below the minimum', async () => {
@@ -442,7 +407,7 @@
             badWeights[2] = fp(0.005);
 
             await expect(
-              pool.updateWeightsGradually(sender, now.add(100), now.add(WEEK), badWeights)
+              pool.updateWeightsGradually(sender, now.add(100), now.add(WEEK * 100), badWeights)
             ).to.be.revertedWith('MIN_WEIGHT');
           });
 
@@ -450,7 +415,7 @@
             const badWeights = Array(poolWeights.length).fill(fp(0.6));
 
             await expect(
-              pool.updateWeightsGradually(sender, now.add(100), now.add(WEEK), badWeights)
+              pool.updateWeightsGradually(sender, now.add(100), now.add(WEEK * 100), badWeights)
             ).to.be.revertedWith('NORMALIZED_WEIGHT_INVARIANT');
           });
 
@@ -471,6 +436,16 @@
 
               // Start time should be fast-forwarded to now
               expect(updateParams.startTime).to.equal(await currentTimestamp());
+            });
+
+            it('updating weights emits an event', async () => {
+              const receipt = await pool.updateWeightsGradually(owner, startTime, endTime, endWeights);
+
+              expectEvent.inReceipt(await receipt.wait(), 'GradualWeightUpdateScheduled', {
+                endTime: endTime,
+                // startWeight can be one second off
+                // weights don't exactly match because of the compression
+              });
             });
           });
         });
@@ -501,59 +476,26 @@
             return intermediateWeights;
           }
 
-<<<<<<< HEAD
-              let now, startTime: BigNumber, endTime: BigNumber;
-              let tx: ContractTransaction;
-              const START_DELAY = MINUTE * 10;
-              const finalEndWeights = getEndWeights(100);
-=======
           let now, startTime: BigNumber, endTime: BigNumber;
           const START_DELAY = MINUTE * 10;
           const finalEndWeights = getEndWeights(100);
->>>>>>> 29a55111
 
           sharedBeforeEach('updateWeightsGradually', async () => {
             now = await currentTimestamp();
             startTime = now.add(START_DELAY);
             endTime = startTime.add(UPDATE_DURATION);
 
-<<<<<<< HEAD
-                tx = await pool.updateWeightsGradually(owner, startTime, endTime, finalEndWeights);
-              });
-
-              it('updating weights emits an event', async () => {
-                expectEvent.inReceipt(await tx.wait(), 'GradualWeightUpdateScheduled', {
-                  startTime: startTime,
-                  endTime: endTime,
-                  // weights don't exactly match because of the compression
-                });
-              });
-
-              it('enforces the timelock', async () => {
-                await expect(
-                  pool.updateWeightsGradually(owner, startTime, endTime, finalEndWeights)
-                ).to.be.revertedWith('WEIGHT_CHANGE_TIMELOCK');
-              });
-
-              it('stores the params', async () => {
-                const updateParams = await pool.getGradualWeightUpdateParams();
-=======
             await pool.updateWeightsGradually(owner, startTime, endTime, finalEndWeights);
           });
 
-          it('updating weights emits an event', async () => {
-            const receipt = await pool.updateWeightsGradually(owner, startTime, endTime, finalEndWeights);
-
-            expectEvent.inReceipt(await receipt.wait(), 'GradualWeightUpdateScheduled', {
-              startTime: startTime,
-              endTime: endTime,
-              // weights don't exactly match because of the compression
-            });
+          it('cannot call again too soon', async () => {
+            await expect(pool.updateWeightsGradually(owner, startTime, endTime, finalEndWeights)).to.be.revertedWith(
+              'WEIGHT_CHANGE_TIMELOCK'
+            );
           });
 
           it('stores the params', async () => {
             const updateParams = await pool.getGradualWeightUpdateParams();
->>>>>>> 29a55111
 
             expect(updateParams.startTime).to.equalWithError(startTime, 0.001);
             expect(updateParams.endTime).to.equalWithError(endTime, 0.001);
